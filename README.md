--- conflicted
+++ resolved
@@ -62,23 +62,13 @@
 
 ```
 
-<<<<<<< HEAD
-## Configure on Linux
-Some Linux distros do not have a `/lib/libssl.so` symlink, but only the fully versioned file `/lib/libssl.so.1.0.0`.
-Due to the way Mono probes for libraries, it will not pick up the fully versioned filename.
-
-There are two ways to fix this:
-  1. Make a symlink in `/lib/libssl.so` that points to the fully versioned filename.
-  2. Use an [assembly config file](https://github.com/kenkendk/FasterHashing/blob/master/FasterHashing.dll.config) that remaps to the correct filename.
-=======
-# Configure with OpenSSL
+## Configure with OpenSSL
 FasterHashing will automatically detect various names for OpenSSL, such as `libssl.so`, `libssl.so.1.0.0`. It will also detect the `libeay32.dll` and `libcrypto-1.1.dll` names on Windows. 
 
 If this detection fails for some reason, there are two ways to fix it:
 
-1. Make a symlink in `/lib/libssl.so` that points to the fully versioned filename.
-2. Use an [assembly config file](https://github.com/kenkendk/FasterHashing/blob/master/FasterHashing.dll.config) that remaps to the correct filename.
->>>>>>> ec2f8f77
+  1. Make a symlink in `/lib/libssl.so` that points to the fully versioned filename.
+  2. Use an [assembly config file](https://github.com/kenkendk/FasterHashing/blob/master/FasterHashing.dll.config) that remaps to the correct filename.
 
 Option (1) is the simplest, but may require root access.
 
